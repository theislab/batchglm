repos:
    - repo: local
      hooks:
          - id: black
            name: black
            entry: black
            language: system
            types: [python]
            require_serial: true
          - id: check-added-large-files
            name: Check for added large files
            entry: check-added-large-files
            language: system
          - id: check-toml
            name: Check Toml
            entry: check-toml
            language: system
            types: [toml]
          - id: check-yaml
            name: Check Yaml
            entry: check-yaml
            language: system
            types: [yaml]
          - id: end-of-file-fixer
            name: Fix End of Files
            entry: end-of-file-fixer
            language: system
            types: [text]
            stages: [commit, push, manual]
            exclude: docs/
          - id: flake8
            name: flake8
            entry: flake8
            language: system
            types: [python]
            require_serial: true
          - id: trailing-whitespace
            name: Trim Trailing Whitespace
            entry: trailing-whitespace-fixer
            language: system
            types: [text]
            stages: [commit, push, manual]
    - repo: https://github.com/pre-commit/mirrors-prettier
<<<<<<< HEAD
      rev: v3.0.0-alpha.0
=======
      rev: v2.7.1
>>>>>>> d66a4f88
      hooks:
          - id: prettier
    - repo: https://github.com/pycqa/isort
      rev: 5.10.1
      hooks:
          - id: isort
            name: isort (python)
            args: ["--profile", "black"]
          - id: isort
            name: isort (cython)
            types: [cython]
          - id: isort
            name: isort (pyi)
            types: [pyi]<|MERGE_RESOLUTION|>--- conflicted
+++ resolved
@@ -41,11 +41,7 @@
             types: [text]
             stages: [commit, push, manual]
     - repo: https://github.com/pre-commit/mirrors-prettier
-<<<<<<< HEAD
-      rev: v3.0.0-alpha.0
-=======
       rev: v2.7.1
->>>>>>> d66a4f88
       hooks:
           - id: prettier
     - repo: https://github.com/pycqa/isort
