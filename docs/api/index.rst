.. automodule:: batchglm

API
===


Import batchglm's high-level API as::

   import batchglm.api as glm


Fitting models
-----------------------------------

All models are collected in the :mod:`train` and `model` module.
Each model consists of at least:

1) `models.glm_nb.Model` class which basicially describes the model
3) `train.xxxxx.Estimator` class which takes a `Model` object and fits the corresponding model onto it.

where `xxxxxx` is the backend desired, like `tf2`, `numpy` or `statsmodel`.

For example, here is a short snippet to give a sense of how the API might work::

   from batchglm.models.glm_nb import Model as NBModel
   from batchglm.train.numpy.glm_nb import Estimator as NBEstimator
   from batchglm.utils.input import InputDataGLM

   input_data = InputDataGLM(data=data_matrix, design_loc=_design_loc, design_scale=_design_scale, as_dask=as_dask)
   model = NBModel(input_data=input_data)
   estimator = NBEstimator(model=model, init_location="standard", init_scale="standard")
   estimator.initialize()
   estimator.train_sequence(training_strategy="DEFAULT")
   # Now you can perform statistical tests, for example, on parameters like model.theta_location.

Currently implemented models:

Negative Binomial
~~~~~~~~~~~~~~~~~

.. autosummary::
   :toctree: .

   models.glm_nb.Model
   train.numpy.glm_nb.Estimator

<<<<<<< HEAD
Poisson
=======
Normal
>>>>>>> 382f2225
~~~~~~~~~~~~~~~~~
.. autosummary::
   :toctree: .

<<<<<<< HEAD
   models.glm_poisson.Model
   train.numpy.glm_poisson.Estimator
=======
   models.glm_norm.Model
   train.numpy.glm_norm.Estimator
>>>>>>> 382f2225

Planned or Incomplete Models:

Beta
~~~~~~~~~~~~~~~~~

<<<<<<< HEAD
Normal
=======
Poisson
>>>>>>> 382f2225
~~~~~~~~~~~~~~~~~

Data Utilities
-----------------------------------
We also provide some data utilities for working with things like design and constraint matrices.

.. autosummary::
   :toctree: .

   utils.data.bin_continuous_covariate
   utils.data.constraint_matrix_from_string
   utils.data.constraint_system_from_star
   utils.data.design_matrix
   utils.data.preview_coef_names
   utils.data.string_constraints_from_dict
   utils.data.view_coef_names
   utils.input.InputDataGLM<|MERGE_RESOLUTION|>--- conflicted
+++ resolved
@@ -44,33 +44,26 @@
    models.glm_nb.Model
    train.numpy.glm_nb.Estimator
 
-<<<<<<< HEAD
 Poisson
-=======
+~~~~~~~~~~~~~~~~~
+
+.. autosummary::
+   :toctree: .
+
+   models.glm_poisson.Model
+   train.numpy.glm_poisson.Estimator
+
 Normal
->>>>>>> 382f2225
 ~~~~~~~~~~~~~~~~~
 .. autosummary::
    :toctree: .
 
-<<<<<<< HEAD
-   models.glm_poisson.Model
-   train.numpy.glm_poisson.Estimator
-=======
    models.glm_norm.Model
    train.numpy.glm_norm.Estimator
->>>>>>> 382f2225
 
 Planned or Incomplete Models:
 
 Beta
-~~~~~~~~~~~~~~~~~
-
-<<<<<<< HEAD
-Normal
-=======
-Poisson
->>>>>>> 382f2225
 ~~~~~~~~~~~~~~~~~
 
 Data Utilities
