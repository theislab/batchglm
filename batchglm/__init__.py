import os

<<<<<<< HEAD
__author__ = "Mario Picciani"
__email__ = "mario.picciani@tum.de"
__version__ = "0.7.4"
=======
from . import models, pkg_constants, train, utils

# from ._version import get_versions
from .log_cfg import logger, setup_logging, unconfigure_logging

# __version__ = _version.get_versions()["version"]
# del get_versions

# we need this for the sparse package, see https://github.com/pydata/sparse/issues/10
os.environ["SPARSE_AUTO_DENSIFY"] = "1"
>>>>>>> 4367feb9
<|MERGE_RESOLUTION|>--- conflicted
+++ resolved
@@ -1,18 +1,11 @@
 import os
 
-<<<<<<< HEAD
 __author__ = "Mario Picciani"
 __email__ = "mario.picciani@tum.de"
 __version__ = "0.7.4"
-=======
 from . import models, pkg_constants, train, utils
 
-# from ._version import get_versions
 from .log_cfg import logger, setup_logging, unconfigure_logging
 
-# __version__ = _version.get_versions()["version"]
-# del get_versions
-
 # we need this for the sparse package, see https://github.com/pydata/sparse/issues/10
-os.environ["SPARSE_AUTO_DENSIFY"] = "1"
->>>>>>> 4367feb9
+os.environ["SPARSE_AUTO_DENSIFY"] = "1"