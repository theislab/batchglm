import abc
import logging
from typing import Any, Callable, Dict, Iterable, List, Optional, Tuple, Union

import dask.array
import numpy as np

try:
    import anndata
except ImportError:
    anndata = None

<<<<<<< HEAD
import scipy

from .external import pkg_constants
from .input import InputDataGLM
from .utils import generate_sample_description, parse_constraints, parse_design
=======
from ...utils.input import InputDataGLM
>>>>>>> 92801b13

logger = logging.getLogger(__name__)


class _ModelGLM(metaclass=abc.ABCMeta):
    """
    Generalized Linear Model base class.

    Every GLM contains parameters for a location and a scale model
    in a parameter specific linker space and a design matrix for
    each location and scale model.
    input_data : batchglm.models.base_glm.input.InputData
        Input data
    """

    _design_loc: Union[np.ndarray, dask.array.core.Array]
    _design_scale: Union[np.ndarray, dask.array.core.Array]
    _constraints_loc: Union[np.ndarray, dask.array.core.Array]
    _constraints_scale: Union[np.ndarray, dask.array.core.Array]
    _xh_loc: Union[np.ndarray, dask.array.core.Array]
    _xh_scale: Union[np.ndarray, dask.array.core.Array]
    _design_loc_names: List[str]
    _design_scale_names: List[str]
    _loc_names: List[str]
    _scale_names: List[str]
    _x: Union[np.ndarray, dask.array.core.Array]
    _size_factors: Optional[np.ndarray] = None
    _theta_location: Union[np.ndarray, dask.array.core.Array]
    _theta_scale: Union[np.ndarray, dask.array.core.Array]
    _theta_location_getter: Callable = lambda x: x._theta_location
    _theta_scale_getter: Callable = lambda x: x._theta_scale
    _cast_dtype: str = "float32"
    _chunk_size_cells: int
    _chunk_size_genes: int

    def __init__(
        self,
        input_data: Optional[InputDataGLM] = None,
    ):
        """
        Create a new _ModelGLM object.

        :param input_data: Input data for the model

        """
        if input_data is not None:
            self.extract_input_data(input_data)

    def extract_input_data(self, input_data: InputDataGLM):
        self._design_loc = input_data.design_loc
        self._design_scale = input_data.design_scale
        self._size_factors = input_data.size_factors
        self._constraints_loc = input_data.constraints_loc
        self._constraints_scale = input_data.constraints_scale
        self._design_loc_names = input_data.design_loc_names
        self._design_scale_names = input_data.design_scale_names
        self._loc_names = input_data.loc_names
        self._scale_names = input_data.scale_names
        self._x = input_data.x
        self._size_factors = input_data.size_factors
        self._cast_dtype = input_data.cast_dtype
        self._chunk_size_genes = input_data.chunk_size_genes
        self._chunk_size_cells = input_data.chunk_size_cells
        self._xh_loc = np.matmul(self.design_loc, self.constraints_loc)
        self._xh_scale = np.matmul(self.design_scale, self.constraints_scale)

    @property
    def chunk_size_cells(self) -> int:
        return self._chunk_size_cells

    @property
    def chunk_size_genes(self) -> int:
        return self._chunk_size_genes

    @property
    def cast_dtype(self) -> str:
        return self._cast_dtype

    @property
    def design_loc(self) -> Union[np.ndarray, dask.array.core.Array]:
        """location design matrix"""
        return self._design_loc

    @property
    def design_scale(self) -> Union[np.ndarray, dask.array.core.Array]:
        """scale design matrix"""
        return self._design_scale

    @property
    def constraints_loc(self) -> Union[np.ndarray, dask.array.core.Array]:
        """constrainted location design matrix"""
        return self._constraints_loc

    @property
    def constraints_scale(self) -> Union[np.ndarray, dask.array.core.Array]:
        """constrained scale design matrix"""
        return self._constraints_scale

    @property
    def design_loc_names(self) -> List[str]:
        """column names from location design matrix"""
        return self._design_loc_names

    @property
    def design_scale_names(self) -> List[str]:
        """column names from scale design matrix"""
        return self._design_scale_names

    @property
    def loc_names(self) -> List[str]:
        """column names from constratined location design matrix"""
        return self._loc_names

    @property
    def scale_names(self) -> List[str]:
        """column names from constrained scale design matrix"""
        return self._scale_names

    @abc.abstractmethod
    def eta_loc(self) -> Union[np.ndarray, dask.array.core.Array]:
        pass

    @property
    def eta_scale(self) -> Union[np.ndarray, dask.array.core.Array]:
        """eta from scale model"""
        eta = np.matmul(self.design_scale, self.theta_scale_constrained)
        eta = self.np_clip_param(eta, "eta_scale")
        return eta

    @property
    def location(self) -> Union[np.ndarray, dask.array.core.Array]:
        """the inverse link function applied to eta for the location model (i.e the fitted location)"""
        return self.inverse_link_loc(self.eta_loc)

    @property
    def scale(self) -> Union[np.ndarray, dask.array.core.Array]:
        """the inverse link function applied to eta for the scale model (i.e the fitted location)"""
        return self.inverse_link_scale(self.eta_scale)

    @abc.abstractmethod
    def eta_loc_j(self, j) -> Union[np.ndarray, dask.array.core.Array]:
        """
        Method to be implemented that allows fast access to a given observation's eta in the location model
        :param j: The index of the observation sought
        """
        pass

    def eta_scale_j(self, j) -> Union[np.ndarray, dask.array.core.Array]:
        """
        Allows fast access to a given observation's eta in the location model
        :param j: The index of the observation sought
        """
        # Make sure that dimensionality of sliced array is kept:
        if isinstance(j, int) or isinstance(j, np.int32) or isinstance(j, np.int64):
            j = [j]
        return np.matmul(self.design_scale, self.theta_scale_constrained[:, j])

    def location_j(self, j) -> Union[np.ndarray, dask.array.core.Array]:
        """
        Allows fast access to a given observation's fitted location
        :param j: The index of the observation sought
        """
        return self.inverse_link_loc(self.eta_loc_j(j=j))

    def scale_j(self, j) -> Union[np.ndarray, dask.array.core.Array]:
        """
        Allows fast access to a given observation's fitted scale
        :param j: The index of the observation sought
        """
        return self.inverse_link_scale(self.eta_scale_j(j=j))

    @property
    def xh_loc(self) -> Union[np.ndarray, dask.array.core.Array]:
        return self._xh_loc

    @property
    def xh_scale(self) -> Union[np.ndarray, dask.array.core.Array]:
        return self._xh_scale

    @property
    def x(self) -> Union[np.ndarray, dask.array.core.Array]:
        """Get the counts data matrix."""
        return self._x

    @property
    def num_observations(self) -> int:
        """Number of observations derived from x."""
        return self.x.shape[0]

    @property
    def num_features(self) -> int:
        """Number of features derived from x."""
        return self.x.shape[1]

    @property
    def num_loc_params(self) -> int:
        """Number of columns of the location design matrix subject to constraints"""
        return self.constraints_loc.shape[1]

    @property
    def num_scale_params(self) -> int:
        """Number of columns of the scale design matrix subject to constraints"""
        return self.constraints_scale.shape[1]

    @property
    def size_factors(self) -> Union[np.ndarray, None]:
        """Constant scale factors of the mean model in the linker space"""
        return self._size_factors

    @property
    def theta_location(self) -> Union[np.ndarray, dask.array.core.Array]:
        """Fitted location model parameters"""
        return self._theta_location_getter()

    @property
    def theta_scale(self) -> Union[np.ndarray, dask.array.core.Array]:
        """Fitted scale model parameters"""
        return self._theta_scale_getter()

    @property
    def theta_location_constrained(self) -> Union[np.ndarray, dask.array.core.Array]:
        """dot product of location constraints with location parameter giving new constrained parameters"""
        return np.dot(self.constraints_loc, self.theta_location)

    @property
    def theta_scale_constrained(self) -> Union[np.ndarray, dask.array.core.Array]:
        """dot product of scale constraints with scale parameter giving new constrained parameters"""
        return np.dot(self.constraints_scale, self.theta_scale)

    @abc.abstractmethod
    def link_loc(self, data) -> Union[np.ndarray, dask.array.core.Array]:
        """link function for location model"""
        pass

    @abc.abstractmethod
    def link_scale(self, data) -> Union[np.ndarray, dask.array.core.Array]:
        """link function for scale model"""
        pass

    @abc.abstractmethod
    def inverse_link_loc(self, data) -> Union[np.ndarray, dask.array.core.Array]:
        """inverse link function for location model"""
        pass

    @abc.abstractmethod
    def inverse_link_scale(self, data) -> Union[np.ndarray, dask.array.core.Array]:
        """inverse link function for scale model"""
        pass

    def get(self, key: Union[str, Iterable]) -> Union[Any, Dict[str, Any]]:
        """
        Returns the values specified by key.

        :param key: Either a string or an iterable list/set/tuple/etc. of strings
        :return: Single array if `key` is a string or a dict {k: value} of arrays if `key` is a collection of strings
        """
        if isinstance(key, str):
            attrib = self.__getattribute__(key)
        elif isinstance(key, Iterable):
            attrib = {s: self.__getattribute__(s) for s in key}
        return attrib

    # parameter contraints:

    def np_clip_param(self, param, name) -> Union[np.ndarray, dask.array.core.Array]:
        bounds_min, bounds_max = self.param_bounds(param.dtype)
        return np.clip(param, bounds_min[name], bounds_max[name])

    def param_bounds(self, dtype) -> Tuple[Dict[str, Any], Dict[str, Any]]:

        dtype = np.dtype(dtype)
        # dmin = np.finfo(dtype).min
        dmax = np.finfo(dtype).max
        dtype = dtype.type
        sf = dtype(pkg_constants.ACCURACY_MARGIN_RELATIVE_TO_LIMIT)

        return self.bounds(sf, dmax, dtype)

    @abc.abstractmethod
    def bounds(self, sf, dmax, dtype) -> Tuple[Dict[str, Any], Dict[str, Any]]:
        pass

    # simulator:

    @abc.abstractmethod
    def rand_fn_ave(self) -> Optional[Callable]:
        pass

    @abc.abstractmethod
    def rand_fn(self) -> Optional[Callable]:
        pass

    @abc.abstractmethod
    def rand_fn_loc(self) -> Optional[Callable]:
        pass

    @abc.abstractmethod
    def rand_fn_scale(self) -> Optional[Callable]:
        pass

    def generate_params(
        self, n_vars: int, rand_fn_ave=None, rand_fn=None, rand_fn_loc=None, rand_fn_scale=None, **kwargs
    ):
        """
        Generate all necessary parameters. TODO: make this documentation better!!!

        :param rand_fn_ave: function which generates random numbers for intercept.
            Takes one location parameter of intercept distribution across features.
        :param rand_fn: random function taking one argument `shape`.
        :param rand_fn_loc: random function taking one argument `shape`.
            If not provided, will use `rand_fn` instead.
            This function generates location model parameters in inverse linker space,
            ie. these parameter will be log transformed if a log linker function is used!
            Values below 1e-08 will be set to 1e-08 to map them into the positive support.
        :param rand_fn_scale: random function taking one argument `shape`.
            If not provided, will use `rand_fn` instead.
            This function generates scale model parameters in inverse linker space,
            ie. these parameter will be log transformed if a log linker function is used!
            Values below 1e-08 will be set to 1e-08 to map them into the positive support.
        """

        if rand_fn_ave is None:
            rand_fn_ave = self.rand_fn_ave
            if rand_fn_ave is None:
                raise ValueError("rand_fn_ave must not be None!")
        if rand_fn is None:
            rand_fn = self.rand_fn
        if rand_fn_loc is None:
            rand_fn_loc = self.rand_fn_loc
        if rand_fn_scale is None:
            rand_fn_scale = self.rand_fn_scale
        if rand_fn is None and rand_fn_loc is None:
            raise ValueError("rand_fn and rand_fn_loc must not be both None!")
        if rand_fn is None and rand_fn_scale is None:
            raise ValueError("rand_fn and rand_fn_scale must not be both None!")

        if rand_fn_loc is None:
            rand_fn_loc = rand_fn
        if rand_fn_scale is None:
            rand_fn_scale = rand_fn

        _design_loc, _design_scale, _ = generate_sample_description(**kwargs)

        self._theta_location = np.concatenate(
            [
                self.link_loc(np.expand_dims(rand_fn_ave([n_vars]), axis=0)),  # intercept
                rand_fn_loc((_design_loc.shape[1] - 1, n_vars)),
            ],
            axis=0,
        )
        self._theta_scale = np.concatenate([rand_fn_scale((_design_scale.shape[1], n_vars))], axis=0)

        return _design_loc, _design_scale

    def generate(
        self,
        n_obs: int,
        n_vars: int,
        num_conditions: int = 2,
        num_batches: int = 4,
        intercept_scale: bool = False,
        shuffle_assignments: bool = False,
        sparse: bool = False,
        as_dask: bool = True,
        **kwargs,
    ):
        """
        First generates the parameter set, then observations random data using these parameters.

        :param sparse: Description of parameter `sparse`.
        """
        _design_loc, _design_scale = self.generate_params(
            n_vars=n_vars,
            num_observations=n_obs,
            num_conditions=num_conditions,
            num_batches=num_batches,
            intercept_scale=intercept_scale,
            shuffle_assignments=shuffle_assignments,
            **kwargs,
        )

        # we need to do this explicitly here in order to generate data
        self._constraints_loc = np.identity(n=_design_loc.shape[1])
        self._constraints_scale = np.identity(n=_design_scale.shape[1])
        self._design_loc = _design_loc
        self._design_scale = _design_scale

        # generate data
        data_matrix = self.generate_data().astype(self.cast_dtype)
        if sparse:
            data_matrix = scipy.sparse.csr_matrix(data_matrix)

        input_data = InputDataGLM(data=data_matrix, design_loc=_design_loc, design_scale=_design_scale, as_dask=as_dask)
        self.extract_input_data(input_data)

    @abc.abstractmethod
    def generate_data(self) -> np.ndarray:
        """
        Should sample random data based on distribution and parameters.

        :param type args: TODO.
        :param type kwargs: TODO.
        """
        pass

    def __getitem__(self, item):
        return self.get(item)<|MERGE_RESOLUTION|>--- conflicted
+++ resolved
@@ -10,15 +10,11 @@
 except ImportError:
     anndata = None
 
-<<<<<<< HEAD
 import scipy
 
 from .external import pkg_constants
-from .input import InputDataGLM
+from ...utils.input import InputDataGLM
 from .utils import generate_sample_description, parse_constraints, parse_design
-=======
-from ...utils.input import InputDataGLM
->>>>>>> 92801b13
 
 logger = logging.getLogger(__name__)
 
