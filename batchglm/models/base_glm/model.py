import abc
from typing import Optional, Union

import dask.array
import numpy as np

try:
    import anndata
except ImportError:
    anndata = None

from .external import _ModelBase
from .input import InputDataGLM


class _ModelGLM(_ModelBase, metaclass=abc.ABCMeta):
    """
    Generalized Linear Model base class.

    Every GLM contains parameters for a location and a scale model
    in a parameter specific linker space and a design matrix for
    each location and scale model.
    """

<<<<<<< HEAD
    _a_var: np.ndarray = None
    _b_var: np.ndarray = None

    def __init__(self, input_data: InputDataGLM):
        """
        Create a new _ModelGLM object.

        :param input_data: Input data for the model
        
        """
=======
    def __init__(self, input_data: Optional[InputDataGLM] = None):
>>>>>>> 8e365ebc
        _ModelBase.__init__(self=self, input_data=input_data)

    @property
<<<<<<< HEAD
    def design_loc(self) -> np.ndarray:
        """location design matrix"""
=======
    def design_loc(self) -> Union[np.ndarray, dask.array.core.Array]:
>>>>>>> 8e365ebc
        if self.input_data is None:
            return None
        else:
            return self.input_data.design_loc

    @property
<<<<<<< HEAD
    def design_scale(self) -> np.ndarray:
        """scale design matrix"""
=======
    def design_scale(self) -> Union[np.ndarray, dask.array.core.Array]:
>>>>>>> 8e365ebc
        if self.input_data is None:
            return None
        else:
            return self.input_data.design_scale

    @property
<<<<<<< HEAD
    def constraints_loc(self) -> np.ndarray:
        """constrainted location design matrix"""
=======
    def constraints_loc(self) -> Union[np.ndarray, dask.array.core.Array]:
>>>>>>> 8e365ebc
        if self.input_data is None:
            return None
        else:
            return self.input_data.constraints_loc

    @property
<<<<<<< HEAD
    def constraints_scale(self) -> np.ndarray:
        """constrained scale design matrix"""
=======
    def constraints_scale(self) -> Union[np.ndarray, dask.array.core.Array]:
>>>>>>> 8e365ebc
        if self.input_data is None:
            return None
        else:
            return self.input_data.constraints_scale

    @property
    def design_loc_names(self) -> list:
        """column names from location design matrix"""
        if self.input_data is None:
            return None
        else:
            return self.input_data.design_loc_names

    @property
    def design_scale_names(self) -> list:
        """column names from scale design matrix"""
        if self.input_data is None:
            return None
        else:
            return self.input_data.design_scale_names

    @property
    def loc_names(self) -> list:
        """column names from constratined location design matrix"""
        if self.input_data is None:
            return None
        else:
            return self.input_data.loc_names

    @property
    def scale_names(self) -> list:
        """column names from constrained scale design matrix"""
        if self.input_data is None:
            return None
        else:
            return self.input_data.scale_names

    @abc.abstractmethod
    def eta_loc(self) -> Union[np.ndarray, dask.array.core.Array]:
        pass

    @property
<<<<<<< HEAD
    def eta_scale(self) -> np.ndarray:
        """eta from scale model"""
=======
    def eta_scale(self) -> Union[np.ndarray, dask.array.core.Array]:
>>>>>>> 8e365ebc
        eta = np.matmul(self.design_scale, self.b)
        eta = self.np_clip_param(eta, "eta_scale")
        return eta

    @property
    def location(self):
        """the inverse link function applied to eta for the location model (i.e the fitted location)"""
        return self.inverse_link_loc(self.eta_loc)

    @property
    def scale(self):
        """the inverse link function applied to eta for the scale model (i.e the fitted location)"""
        return self.inverse_link_scale(self.eta_scale)

    @abc.abstractmethod
<<<<<<< HEAD
    def eta_loc_j(self, j) -> np.ndarray:
        """
        Method to be implemented that allows fast access to a given observation's eta in the location model
        :param j: The index of the observation sought
        """
        pass

    def eta_scale_j(self, j) -> np.ndarray:
        """"
        Allows fast access to a given observation's eta in the location model
        :param j: The index of the observation sought
        """
=======
    def eta_loc_j(self, j) -> Union[np.ndarray, dask.array.core.Array]:
        pass

    def eta_scale_j(self, j) -> Union[np.ndarray, dask.array.core.Array]:
>>>>>>> 8e365ebc
        # Make sure that dimensionality of sliced array is kept:
        if isinstance(j, int) or isinstance(j, np.int32) or isinstance(j, np.int64):
            j = [j]
        return np.matmul(self.design_scale, self.b[:, j])

    def location_j(self, j):
        """
        Allows fast access to a given observation's fitted location
        :param j: The index of the observation sought
        """
        return self.inverse_link_loc(self.eta_loc_j(j=j))

    def scale_j(self, j):
        """
        Allows fast access to a given observation's fitted scale
        :param j: The index of the observation sought
        """
        return self.inverse_link_scale(self.eta_scale_j(j=j))

    @property
    def size_factors(self) -> Union[np.ndarray, None]:
        """"Constant scale factors of the mean model in the linker space"""
        if self.input_data is None:
            return None
        else:
            return self.input_data.size_factors

    @property
    def a_var(self) -> np.ndarray:
        """"Fitted location model parameters"""
        return self._a_var

    @property
    def b_var(self) -> np.ndarray:
        """"Fitted scale model parameters"""
        return self._b_var

    @property
<<<<<<< HEAD
    def a(self) -> np.ndarray:
        """"dot product of location constraints with location parameter giving new constrained parameters"""
        return np.dot(self.constraints_loc, self.a_var)

    @property
    def b(self) -> np.ndarray:
        """"dot product of scale constraints with scale parameter giving new constrained parameters"""
=======
    def a(self) -> Union[np.ndarray, dask.array.core.Array]:
        return np.dot(self.constraints_loc, self.a_var)

    @property
    def b(self) -> Union[np.ndarray, dask.array.core.Array]:
>>>>>>> 8e365ebc
        return np.dot(self.constraints_scale, self.b_var)

    @abc.abstractmethod
    def link_loc(self, data):
        """link function for location model"""
        pass

    @abc.abstractmethod
    def link_scale(self, data):
        """link function for scale model"""
        pass

    @abc.abstractmethod
    def inverse_link_loc(self, data):
        """inverse link function for location model"""
        pass

    @abc.abstractmethod
    def inverse_link_scale(self, data):
        """inverse link function for scale model"""
        pass<|MERGE_RESOLUTION|>--- conflicted
+++ resolved
@@ -22,65 +22,45 @@
     each location and scale model.
     """
 
-<<<<<<< HEAD
     _a_var: np.ndarray = None
     _b_var: np.ndarray = None
 
-    def __init__(self, input_data: InputDataGLM):
+    def __init__(self, input_data: Optional[InputDataGLM] = None):
         """
         Create a new _ModelGLM object.
 
         :param input_data: Input data for the model
         
         """
-=======
-    def __init__(self, input_data: Optional[InputDataGLM] = None):
->>>>>>> 8e365ebc
         _ModelBase.__init__(self=self, input_data=input_data)
 
     @property
-<<<<<<< HEAD
-    def design_loc(self) -> np.ndarray:
-        """location design matrix"""
-=======
     def design_loc(self) -> Union[np.ndarray, dask.array.core.Array]:
->>>>>>> 8e365ebc
+         """location design matrix"""
         if self.input_data is None:
             return None
         else:
             return self.input_data.design_loc
 
     @property
-<<<<<<< HEAD
-    def design_scale(self) -> np.ndarray:
-        """scale design matrix"""
-=======
     def design_scale(self) -> Union[np.ndarray, dask.array.core.Array]:
->>>>>>> 8e365ebc
+         """scale design matrix"""
         if self.input_data is None:
             return None
         else:
             return self.input_data.design_scale
 
     @property
-<<<<<<< HEAD
-    def constraints_loc(self) -> np.ndarray:
+    def constraints_loc(self) -> Union[np.ndarray, dask.array.core.Array]:
         """constrainted location design matrix"""
-=======
-    def constraints_loc(self) -> Union[np.ndarray, dask.array.core.Array]:
->>>>>>> 8e365ebc
         if self.input_data is None:
             return None
         else:
             return self.input_data.constraints_loc
 
     @property
-<<<<<<< HEAD
-    def constraints_scale(self) -> np.ndarray:
+    def constraints_scale(self) -> Union[np.ndarray, dask.array.core.Array]:
         """constrained scale design matrix"""
-=======
-    def constraints_scale(self) -> Union[np.ndarray, dask.array.core.Array]:
->>>>>>> 8e365ebc
         if self.input_data is None:
             return None
         else:
@@ -123,12 +103,8 @@
         pass
 
     @property
-<<<<<<< HEAD
-    def eta_scale(self) -> np.ndarray:
+    def eta_scale(self) -> Union[np.ndarray, dask.array.core.Array]:
         """eta from scale model"""
-=======
-    def eta_scale(self) -> Union[np.ndarray, dask.array.core.Array]:
->>>>>>> 8e365ebc
         eta = np.matmul(self.design_scale, self.b)
         eta = self.np_clip_param(eta, "eta_scale")
         return eta
@@ -144,25 +120,18 @@
         return self.inverse_link_scale(self.eta_scale)
 
     @abc.abstractmethod
-<<<<<<< HEAD
-    def eta_loc_j(self, j) -> np.ndarray:
+    def eta_loc_j(self, j) -> Union[np.ndarray, dask.array.core.Array]:
         """
         Method to be implemented that allows fast access to a given observation's eta in the location model
         :param j: The index of the observation sought
         """
         pass
 
-    def eta_scale_j(self, j) -> np.ndarray:
+    def eta_scale_j(self, j) -> Union[np.ndarray, dask.array.core.Array]:
         """"
         Allows fast access to a given observation's eta in the location model
         :param j: The index of the observation sought
         """
-=======
-    def eta_loc_j(self, j) -> Union[np.ndarray, dask.array.core.Array]:
-        pass
-
-    def eta_scale_j(self, j) -> Union[np.ndarray, dask.array.core.Array]:
->>>>>>> 8e365ebc
         # Make sure that dimensionality of sliced array is kept:
         if isinstance(j, int) or isinstance(j, np.int32) or isinstance(j, np.int64):
             j = [j]
@@ -201,21 +170,13 @@
         return self._b_var
 
     @property
-<<<<<<< HEAD
-    def a(self) -> np.ndarray:
+    def a(self) -> Union[np.ndarray, dask.array.core.Array]:
         """"dot product of location constraints with location parameter giving new constrained parameters"""
         return np.dot(self.constraints_loc, self.a_var)
 
     @property
-    def b(self) -> np.ndarray:
-        """"dot product of scale constraints with scale parameter giving new constrained parameters"""
-=======
-    def a(self) -> Union[np.ndarray, dask.array.core.Array]:
-        return np.dot(self.constraints_loc, self.a_var)
-
-    @property
     def b(self) -> Union[np.ndarray, dask.array.core.Array]:
->>>>>>> 8e365ebc
+         """"dot product of scale constraints with scale parameter giving new constrained parameters"""
         return np.dot(self.constraints_scale, self.b_var)
 
     @abc.abstractmethod
