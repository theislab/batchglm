--- conflicted
+++ resolved
@@ -1,9 +1,4 @@
-<<<<<<< HEAD
 # from .estimator import _EstimatorGLM
-from .input import InputDataGLM
-=======
 from ...utils.input import InputDataGLM
-from .estimator import _EstimatorGLM
->>>>>>> 92801b13
 from .model import _ModelGLM
 from .utils import closedform_glm_mean, closedform_glm_scale, parse_design