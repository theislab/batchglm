--- conflicted
+++ resolved
@@ -2,13 +2,7 @@
     import anndata
 except ImportError:
     anndata = None
-
-<<<<<<< HEAD
-from typing import List, Union
-=======
-from typing import Optional, Union
->>>>>>> 8e365ebc
-
+from typing import List, Optional, Union
 import dask.array
 import numpy as np
 import pandas as pd
@@ -47,19 +41,6 @@
 
     def __init__(
         self,
-<<<<<<< HEAD
-        data: Union[np.ndarray, anndata.AnnData, scipy.sparse.csr_matrix],
-        design_loc: Union[np.ndarray, pd.DataFrame, patsy.design_info.DesignMatrix] = None,
-        design_loc_names: Union[list, np.ndarray] = None,
-        design_scale: Union[np.ndarray, pd.DataFrame, patsy.design_info.DesignMatrix] = None,
-        design_scale_names: Union[list, np.ndarray] = None,
-        constraints_loc: np.ndarray = None,
-        constraints_scale: np.ndarray = None,
-        size_factors: np.ndarray = None,
-        observation_names: List[str] = None,
-        feature_names: List[str] = None,
-        chunk_size_cells: int = 1e6,
-=======
         data: Union[np.ndarray, anndata.AnnData, anndata.Raw, scipy.sparse.csr_matrix, dask.array.core.Array],
         design_loc: Optional[
             Union[np.ndarray, pd.DataFrame, patsy.design_info.DesignMatrix, dask.array.core.Array]
@@ -75,7 +56,6 @@
         observation_names=None,
         feature_names=None,
         chunk_size_cells: int = 1000000,
->>>>>>> 8e365ebc
         chunk_size_genes: int = 100,
         as_dask: bool = True,
         cast_dtype: str = "float64",
