import numpy as np

from .model import Model
<<<<<<< HEAD
from .external import InputDataGLM, SimulatorGLM
=======
from .external import InputDataGLM, _SimulatorGLM
from .external import pkg_constants
>>>>>>> e45bd957


class Simulator(SimulatorGLM, Model):
    """
    Simulator for Generalized Linear Models (GLMs) with beta distributed noise.
    Uses a logit-linker function for loc and a log-linker function for scale.
    """

    def __init__(
            self,
            num_observations=1000,
            num_features=100
    ):
        SimulatorGLM.__init__(
            self=self,
            model=None,
            num_observations=num_observations,
            num_features=num_features
        )

    def param_bounds(
            self,
            dtype
    ):

        dtype = np.dtype(dtype)
        dmin = np.finfo(dtype).min
        dmax = np.finfo(dtype).max
        dtype = dtype.type

        zero = np.nextafter(0, np.inf, dtype=dtype)
        one = np.nextafter(1, -np.inf, dtype=dtype)

        sf = dtype(pkg_constants.ACCURACY_MARGIN_RELATIVE_TO_LIMIT)
        bounds_min = {
            "a_var": np.log(zero/(1-zero)) / sf,
            "b_var": np.log(zero) / sf,
            "eta_loc": np.log(zero/(1-zero)) / sf,
            "eta_scale": np.log(zero) / sf,
            "mean": np.nextafter(0, np.inf, dtype=dtype),
            "samplesize": np.nextafter(0, np.inf, dtype=dtype),
            "probs": dtype(0),
            "log_probs": np.log(zero),
        }
        bounds_max = {
            "a_var": np.log(one/(1-one)) / sf,
            "b_var": np.nextafter(np.log(dmax), -np.inf, dtype=dtype) / sf,
            "eta_loc": np.log(one/(1-one)) / sf,
            "eta_scale": np.nextafter(np.log(dmax), -np.inf, dtype=dtype) / sf,
            "mean": one,
            "samplesize": np.nextafter(dmax, -np.inf, dtype=dtype) / sf,
            "probs": dtype(1),
            "log_probs": dtype(0),
        }
        return bounds_min, bounds_max

    def generate_params(
            self,
            rand_fn_ave=lambda shape: np.random.uniform(0.2, 0.8, shape),
            rand_fn=None,
            rand_fn_loc=lambda shape: np.random.uniform(0.05, 0.15, shape),
            rand_fn_scale=lambda shape: np.random.uniform(0.2, 0.5, shape),
        ):
        self._generate_params(
            self,
            rand_fn_ave=rand_fn_ave,
            rand_fn=rand_fn,
            rand_fn_loc=rand_fn_loc,
            rand_fn_scale=rand_fn_scale,
        )

    def generate_data(self):
        """
        Sample random data based on beta distribution and parameters.
        """
        data_matrix = np.random.beta(
            a=self.p,
            b=self.q,
            size=None
        )
        self.input_data = InputDataGLM(
            data=data_matrix,
            design_loc=self.sim_design_loc,
            design_scale=self.sim_design_scale,
            design_loc_names=None,
            design_scale_names=None
        )<|MERGE_RESOLUTION|>--- conflicted
+++ resolved
@@ -1,15 +1,11 @@
 import numpy as np
 
 from .model import Model
-<<<<<<< HEAD
-from .external import InputDataGLM, SimulatorGLM
-=======
 from .external import InputDataGLM, _SimulatorGLM
 from .external import pkg_constants
->>>>>>> e45bd957
 
 
-class Simulator(SimulatorGLM, Model):
+class Simulator(_SimulatorGLM, Model):
     """
     Simulator for Generalized Linear Models (GLMs) with beta distributed noise.
     Uses a logit-linker function for loc and a log-linker function for scale.
@@ -20,7 +16,7 @@
             num_observations=1000,
             num_features=100
     ):
-        SimulatorGLM.__init__(
+        _SimulatorGLM.__init__(
             self=self,
             model=None,
             num_observations=num_observations,
