import abc
import logging
import pprint
import sys
from enum import Enum

import dask
import numpy as np
import pandas as pd

try:
    import anndata
except ImportError:
    anndata = None

from typing import Union

from .input import InputDataBase
from .model import _ModelBase

logger = logging.getLogger(__name__)


class _EstimatorBase(metaclass=abc.ABCMeta):
    """
    Estimator base class
    """
    model: _ModelBase
    _loss: np.ndarray
    _jacobian: np.ndarray

    class TrainingStrategy(Enum):
        AUTO = None

    def __init__(self, model: _ModelBase, input_data: InputDataBase):
        """
        Create a new _EstimatorBase object.

        :param model: A model to estimate
        :param input_data: Input data for the model
        """
        self.model = model
        self.input_data = input_data
        self._loss = None
        self._log_likelihood = None
        self._jacobian = None
        self._hessian = None
        self._fisher_inv = None

    @property
    def loss(self) -> np.ndarray:
        """Current loss"""
        return self._loss

    @property
    def log_likelihood(self) -> np.ndarray:
        """Current log likelihood"""
        return self._log_likelihood

    @property
    def jacobian(self) -> np.ndarray:
        """"Current Jacobian of the log likelihood"""
        return self._jacobian

    @property
    def hessian(self) -> np.ndarray:
        """"Current Hessian of the log likelihood"""
        return self._hessian

    @property
    def fisher_inv(self) -> np.ndarray:
        """"Current Fisher Inverse Matrix"""
        return self._fisher_inv

    @property
<<<<<<< HEAD
    def x(self) -> np.ndarray:
        """"Data Matrix"""
=======
    def x(self) -> Union[np.ndarray, dask.array.core.Array]:
>>>>>>> 8e365ebc
        return self.input_data.x

    @property
    def a_var(self):
        """"Fit location parameter"""
        if isinstance(self.model.a_var, dask.array.core.Array):
            return self.model.a_var.compute()
        else:
            return self.model.a_var

    @property
    def b_var(self) -> np.ndarray:
        """Fit scale parameter"""
        if isinstance(self.model.b_var, dask.array.core.Array):
            return self.model.b_var.compute()
        else:
            return self.model.b_var

    @abc.abstractmethod
    def initialize(self, **kwargs):
        """
        Initializes this estimator
        """
        pass

    def train_sequence(self, training_strategy, **kwargs):
        if isinstance(training_strategy, Enum):
            training_strategy = training_strategy.value
        elif isinstance(training_strategy, str):
            training_strategy = self.TrainingStrategies[training_strategy].value

        if training_strategy is None:
            training_strategy = self.TrainingStrategies.DEFAULT.value

        logger.debug("training strategy:\n%s", pprint.pformat(training_strategy))
        for idx, d in enumerate(training_strategy):
            logger.debug("Beginning with training sequence #%d", idx + 1)
            # Override duplicate arguments with user choice:
            if np.any([x in list(d.keys()) for x in list(kwargs.keys())]):
                d = dict([(x, y) for x, y in d.items() if x not in list(kwargs.keys())])
                for x in [xx for xx in list(d.keys()) if xx in list(kwargs.keys())]:
                    sys.stdout.write(
                        "overrding %s from training strategy with value %s with new value %s\n"
                        % (x, str(d[x]), str(kwargs[x]))
                    )
            self.train(**d, **kwargs)
            logger.debug("Training sequence #%d complete", idx + 1)

    @abc.abstractmethod
    def train(self, **kwargs):
        """
        Starts the training routine
        """
        pass

    @abc.abstractmethod
    def finalize(self, **kwargs):
        """
        Evaluate all tensors that need to be exported from session and save these as class attributes
        and close session.
        """
        pass

    def _plot_coef_vs_ref(
        self,
        true_values: np.ndarray,
        estim_values: np.ndarray,
        size=1,
        log=False,
        save=None,
        show=True,
        ncols=5,
        row_gap=0.3,
        col_gap=0.25,
        title=None,
        return_axs=False,
    ):
        """
        Plot estimated coefficients against reference (true) coefficients.

        :param true_values:
        :param estim_values:
        :param size: Point size.
        :param save: Path+file name stem to save plots to.
            File will be save+"_genes.png". Does not save if save is None.
        :param show: Whether to display plot.
        :param ncols: Number of columns in plot grid if multiple genes are plotted.
        :param row_gap: Vertical gap between panel rows relative to panel height.
        :param col_gap: Horizontal gap between panel columns relative to panel width.
        :param title: Plot title.
        :param return_axs: Whether to return axis objects.
        :return: Matplotlib axis objects.
        """
        import matplotlib.pyplot as plt
        import seaborn as sns
        from matplotlib import gridspec, rcParams

        if isinstance(true_values, dask.array.core.Array):
            true_values = true_values.compute()
        if isinstance(estim_values, dask.array.core.Array):
            estim_values = estim_values.compute()

        plt.ioff()

        n_par = true_values.shape[0]
        ncols = ncols if n_par > ncols else n_par
        nrows = n_par // ncols + (n_par - (n_par // ncols) * ncols)

        gs = gridspec.GridSpec(nrows=nrows, ncols=ncols, hspace=row_gap, wspace=col_gap)

        fig = plt.figure(
            figsize=(
                ncols * rcParams["figure.figsize"][0],  # width in inches
                nrows * rcParams["figure.figsize"][1] * (1 + row_gap),  # height in inches
            )
        )

        if title is None:
            title = "parameter"

        # Build axis objects in loop.
        axs = []
        for i in range(n_par):
            ax = plt.subplot(gs[i])
            axs.append(ax)

            x = true_values[i, :]
            y = estim_values[i, :]
            if log:
                x = np.log(x + 1)
                y = np.log(y + 1)

            sns.scatterplot(x=x, y=y, size=size, ax=ax, legend=False)
            sns.lineplot(
                x=np.array([np.min([np.min(x), np.min(y)]), np.max([np.max(x), np.max(y)])]),
                y=np.array([np.min([np.min(x), np.min(y)]), np.max([np.max(x), np.max(y)])]),
                ax=ax,
            )

            title_i = title + "_" + str(i)
            # Add correlation into title:
            title_i = title_i + " (R=" + str(np.round(np.corrcoef(x, y)[0, 1], 3)) + ")"
            ax.set_title(title_i)
            ax.set_xlabel("true parameter")
            ax.set_ylabel("estimated parameter")

        # Save, show and return figure.
        if save is not None:
            plt.savefig(save + "_parameter_scatter.png")

        if show:
            plt.show()

        plt.close(fig)
        plt.ion()

        if return_axs:
            return axs
        else:
            return

    def _plot_deviation(
        self, true_values: np.ndarray, estim_values: np.ndarray, save=None, show=True, title=None, return_axs=False
    ):
        """
        Plot estimated coefficients against reference (true) coefficients.

        :param true_values:
        :param estim_values:
        :param save: Path+file name stem to save plots to.
            File will be save+"_genes.png". Does not save if save is None.
        :param show: Whether to display plot.
        :param return_axs: Whether to return axis objects.
        :return: Matplotlib axis objects.
        """
        import matplotlib.pyplot as plt
        import seaborn as sns

        if isinstance(true_values, dask.array.core.Array):
            true_values = true_values.compute()
        if isinstance(estim_values, dask.array.core.Array):
            estim_values = estim_values.compute()

        plt.ioff()

        n_par = true_values.shape[0]
        summary_fit = pd.concat(
            [
                pd.DataFrame(
                    {
                        "deviation": estim_values[i, :] - true_values[i, :],
                        "coefficient": pd.Series(
                            ["coef_" + str(i) for x in range(estim_values.shape[1])], dtype="category"
                        ),
                    }
                )
                for i in range(n_par)
            ]
        )
        summary_fit["coefficient"] = summary_fit["coefficient"].astype("category")

        fig, ax = plt.subplots()
        sns.violinplot(x=summary_fit["coefficient"], y=summary_fit["deviation"], ax=ax)

        if title is not None:
            ax.set_title(title)

        # Save, show and return figure.
        if save is not None:
            plt.savefig(save + "_deviation_violin.png")

        if show:
            plt.show()

        plt.close(fig)
        plt.ion()

        if return_axs:
            return ax
        else:
            return


class EstimatorBaseTyping(_EstimatorBase):
    r"""
    Estimator base class used for typing in other packages.
    """<|MERGE_RESOLUTION|>--- conflicted
+++ resolved
@@ -73,12 +73,8 @@
         return self._fisher_inv
 
     @property
-<<<<<<< HEAD
-    def x(self) -> np.ndarray:
+    def x(self) -> Union[np.ndarray, dask.array.core.Array]:
         """"Data Matrix"""
-=======
-    def x(self) -> Union[np.ndarray, dask.array.core.Array]:
->>>>>>> 8e365ebc
         return self.input_data.x
 
     @property
