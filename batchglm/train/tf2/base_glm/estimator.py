--- conflicted
+++ resolved
@@ -273,11 +273,7 @@
         # store all the final results in this estimator instance.
         self._log_likelihood = results[0].numpy()
         self._jacobian = tf.reduce_sum(tf.abs(results[1] / n_obs), axis=1)
-<<<<<<< HEAD
-        self._hessian = -results[2].numpy()
-=======
         self._hessian = - results[2].numpy()
->>>>>>> fd7ca8c9
         # TODO: maybe report fisher inf here in the future instead of inverted hessian.
         fisher_inv = np.zeros_like(self._hessian)
         invertible = np.where(np.linalg.cond(self._hessian, p=None) < 1 / sys.float_info.epsilon)[0]
@@ -285,11 +281,6 @@
         if num_non_invertible > 0:
             logger.warning(f"fisher_inv could not be calculated for {num_non_invertible} features.")
         fisher_inv[invertible] = np.linalg.inv(- self._hessian[invertible])
-<<<<<<< HEAD
-
-=======
->>>>>>> fd7ca8c9
-
         self.model.hessian.compute_b = self.model.compute_b  # reset if not self._train_scale
 
     def update_params(self, batches, results, batch_features, update_func):
