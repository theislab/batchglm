--- conflicted
+++ resolved
@@ -68,19 +68,6 @@
         loc = self.location_j(j=j)
         scale = self.scale_j(j=j)
         resid = loc - self.model.x[:, j]
-<<<<<<< HEAD
-        sd = np.sqrt(np.sum(np.power(resid, 2), 0))
-        var = np.power(sd, 2)
-        ll = -.5 * loc.shape[0] * np.log(2 * math.pi * var) - .5 * np.linalg.norm(resid, axis=0) / np.power(sd, 2)
-        return ll
-
-    @property
-    def ybar(self) -> Union[np.ndarray, dask.array.core.Array]:
-        """
-        :return: observations x features
-        """
-        return np.asarray(self.x - self.location) / self.location
-=======
         ll = -.5 * np.log(2 * math.pi) - np.log(scale) - .5 * np.power(resid / scale, 2)
         return ll
 
@@ -91,5 +78,4 @@
             loc = self.model.inverse_link_loc(eta_loc)
             return ll(scale, loc, x)
 
-        return fun
->>>>>>> fb51f49c
+        return fun