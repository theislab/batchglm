
# Fast and scalable fitting of over-determined generalized-linear models (GLMs)

batchglm was developed in the context of [diffxpy](https://github.com/theislab/diffxpy) to allow fast model fitting for differential expression analysis for single-cell RNA-seq data. However, one can use batchglm or its concepts in other scenarios where over-determined GLMs are encountered.
<!-- 
# Installation
1. Install [tensorflow](https://www.tensorflow.org/install/), see below. Please use the pip installation if you are unsure.
2. Clone the GitHub repository of batchglm.
3. cd into the clone.
4. pip install -e .

## Tensorflow installation
Tensorflow can be installed like any other package or can be compiled from source to allow for optimization of the software to the given hardware. Compiling tensorflow from source can significantly improve the performance, since this allows tensorflow to make use of all available CPU-specific instructions. Hardware optimization takes longer but is only required once during installation and is recommended if batchglm is used often or on large data sets. We summarize a few key steps here, an extensive up-to-date installation guide can be found here: https://www.tensorflow.org/install/

### Out-of-the-box tensorflow installation
You can install [tensorflow](https://www.tensorflow.org/install/) via pip or via conda.

#### pip
- CPU-only: <br/>
  `pip install tensorflow`
- GPU: <br/>
  `pip install tensorflow-gpu`
  
### Hardware-optimized tensorflow installation (compiling from source)
<<<<<<< HEAD
Please refer to https://www.tensorflow.org/install/.

# Development
Once you have created an isolated environment run
```
pip install -r requirements.txt
```
Note that you will need python 3.6 or lower in order to be able to run the tests which use `tensorflow` version 1 on a mac.

To run unit tests:

```
pip install -e .
python -m unittest
```
=======
Please refer to https://www.tensorflow.org/install/. -->
>>>>>>> 70a08d92
<|MERGE_RESOLUTION|>--- conflicted
+++ resolved
@@ -2,42 +2,14 @@
 # Fast and scalable fitting of over-determined generalized-linear models (GLMs)
 
 batchglm was developed in the context of [diffxpy](https://github.com/theislab/diffxpy) to allow fast model fitting for differential expression analysis for single-cell RNA-seq data. However, one can use batchglm or its concepts in other scenarios where over-determined GLMs are encountered.
-<!-- 
-# Installation
-1. Install [tensorflow](https://www.tensorflow.org/install/), see below. Please use the pip installation if you are unsure.
-2. Clone the GitHub repository of batchglm.
-3. cd into the clone.
-4. pip install -e .
 
-## Tensorflow installation
-Tensorflow can be installed like any other package or can be compiled from source to allow for optimization of the software to the given hardware. Compiling tensorflow from source can significantly improve the performance, since this allows tensorflow to make use of all available CPU-specific instructions. Hardware optimization takes longer but is only required once during installation and is recommended if batchglm is used often or on large data sets. We summarize a few key steps here, an extensive up-to-date installation guide can be found here: https://www.tensorflow.org/install/
-
-### Out-of-the-box tensorflow installation
-You can install [tensorflow](https://www.tensorflow.org/install/) via pip or via conda.
-
-#### pip
-- CPU-only: <br/>
-  `pip install tensorflow`
-- GPU: <br/>
-  `pip install tensorflow-gpu`
-  
-### Hardware-optimized tensorflow installation (compiling from source)
-<<<<<<< HEAD
-Please refer to https://www.tensorflow.org/install/.
-
-# Development
-Once you have created an isolated environment run
 ```
 pip install -r requirements.txt
 ```
-Note that you will need python 3.6 or lower in order to be able to run the tests which use `tensorflow` version 1 on a mac.
 
 To run unit tests:
 
 ```
 pip install -e .
 python -m unittest
-```
-=======
-Please refer to https://www.tensorflow.org/install/. -->
->>>>>>> 70a08d92
+```