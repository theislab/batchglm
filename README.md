
# Fast and scalable fitting of over-determined generalized-linear models (GLMs)

batchglm was developed in the context of [diffxpy](https://github.com/theislab/diffxpy) to allow fast model fitting for differential expression analysis for single-cell RNA-seq data. However, one can use batchglm or its concepts in other scenarios where over-determined GLMs are encountered.
<<<<<<< HEAD

```
pip install -r requirements.txt
```
=======
<!-- 
# Installation
1. Install [tensorflow](https://www.tensorflow.org/install/), see below. Please use the pip installation if you are unsure.
2. Clone the GitHub repository of batchglm.
3. cd into the clone.
4. pip install -e .
>>>>>>> 4697bbe6

To run unit tests:

<<<<<<< HEAD
```
pip install -e .
python -m unittest
```
=======
### Out-of-the-box tensorflow installation
You can install [tensorflow](https://www.tensorflow.org/install/) via pip or via conda.

#### pip
- CPU-only: <br/>
  `pip install tensorflow`
- GPU: <br/>
  `pip install tensorflow-gpu`
  
### Hardware-optimized tensorflow installation (compiling from source)
Please refer to https://www.tensorflow.org/install/. -->
>>>>>>> 4697bbe6
<|MERGE_RESOLUTION|>--- conflicted
+++ resolved
@@ -2,28 +2,25 @@
 # Fast and scalable fitting of over-determined generalized-linear models (GLMs)
 
 batchglm was developed in the context of [diffxpy](https://github.com/theislab/diffxpy) to allow fast model fitting for differential expression analysis for single-cell RNA-seq data. However, one can use batchglm or its concepts in other scenarios where over-determined GLMs are encountered.
-<<<<<<< HEAD
 
 ```
 pip install -r requirements.txt
 ```
-=======
+
+To run unit tests:
+
+```
+pip install -e .
+python -m unittest
+```
+
 <!-- 
 # Installation
 1. Install [tensorflow](https://www.tensorflow.org/install/), see below. Please use the pip installation if you are unsure.
 2. Clone the GitHub repository of batchglm.
 3. cd into the clone.
 4. pip install -e .
->>>>>>> 4697bbe6
 
-To run unit tests:
-
-<<<<<<< HEAD
-```
-pip install -e .
-python -m unittest
-```
-=======
 ### Out-of-the-box tensorflow installation
 You can install [tensorflow](https://www.tensorflow.org/install/) via pip or via conda.
 
@@ -34,5 +31,4 @@
   `pip install tensorflow-gpu`
   
 ### Hardware-optimized tensorflow installation (compiling from source)
-Please refer to https://www.tensorflow.org/install/. -->
->>>>>>> 4697bbe6
+Please refer to https://www.tensorflow.org/install/. -->