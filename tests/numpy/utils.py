--- conflicted
+++ resolved
@@ -6,12 +6,7 @@
 from batchglm.models.glm_beta import Model as BetaModel
 from batchglm.models.glm_nb import Model as NBModel
 from batchglm.models.glm_norm import Model as NormModel
-<<<<<<< HEAD
-=======
 from batchglm.models.glm_poisson import Model as PoissonModel
-
-# from batchglm.train.numpy.glm_norm import Estimator as NormEstimator
->>>>>>> abe21245
 from batchglm.train.numpy.base_glm import EstimatorGlm
 
 # from batchglm.train.numpy.glm_beta import Estimator as BetaEstimator
