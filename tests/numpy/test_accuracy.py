--- conflicted
+++ resolved
@@ -84,7 +84,6 @@
         )
         assert self._test_accuracy(sparse_estimator)
 
-<<<<<<< HEAD
         dense_estimator = get_estimator(
             noise_model="nb", model=dense_model, init_location="standard", init_scale="standard", quick_scale=True
         )
@@ -96,8 +95,6 @@
         assert self._test_accuracy(sparse_estimator)
         return True
 
-=======
->>>>>>> abe21245
     def test_accuracy_const_theta(self) -> bool:
         """
         This tests constTheta simulated data with 2 conditions and 0 batches sparse and dense.
