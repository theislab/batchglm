--- conflicted
+++ resolved
@@ -150,81 +150,64 @@
         return self._test_accuracy(sparse_estimator)
 
 
-<<<<<<< HEAD
 class TestAccuracyPoisson(TestAccuracy):
-=======
+    def test_accuracy_rand_theta(self) -> bool:
+        """
+        This tests randTheta simulated data with 2 conditions and 4 batches sparse and dense.
+        """
+        dense_model = get_generated_model(
+            noise_model="poisson", num_conditions=2, num_batches=4, sparse=False, mode="randTheta"
+        )
+        sparse_model = get_generated_model(
+            noise_model="poisson", num_conditions=2, num_batches=4, sparse=True, mode="randTheta"
+        )
+        dense_estimator = get_estimator(
+            noise_model="poisson", model=dense_model, init_location="standard", init_scale="standard"
+        )
+        assert self._test_accuracy(dense_estimator)
+
+        sparse_estimator = get_estimator(
+            noise_model="poisson", model=sparse_model, init_location="standard", init_scale="standard"
+        )
+        assert self._test_accuracy(sparse_estimator)
+
+    def test_accuracy_const_theta(self) -> bool:
+        """
+        This tests constTheta simulated data with 2 conditions and 0 batches sparse and dense.
+        """
+        dense_model = get_generated_model(
+            noise_model="poisson", num_conditions=2, num_batches=0, sparse=False, mode="constTheta"
+        )
+        sparse_model = get_generated_model(
+            noise_model="poisson", num_conditions=2, num_batches=0, sparse=True, mode="constTheta"
+        )
+
+        dense_estimator = get_estimator(
+            noise_model="poisson", model=dense_model, init_location="standard", init_scale="standard"
+        )
+        assert self._test_accuracy(dense_estimator)
+
+        sparse_estimator = get_estimator(
+            noise_model="poisson", model=sparse_model, init_location="standard", init_scale="standard"
+        )
+        return self._test_accuracy(sparse_estimator)
+
+
 class TestAccuracyNorm(TestAccuracy):
->>>>>>> 8022560d
-    def test_accuracy_rand_theta(self) -> bool:
-        """
-        This tests randTheta simulated data with 2 conditions and 4 batches sparse and dense.
-        """
-        dense_model = get_generated_model(
-<<<<<<< HEAD
-            noise_model="poisson", num_conditions=2, num_batches=4, sparse=False, mode="randTheta"
-        )
-        sparse_model = get_generated_model(
-            noise_model="poisson", num_conditions=2, num_batches=4, sparse=True, mode="randTheta"
-        )
-        dense_estimator = get_estimator(
-            noise_model="poisson", model=dense_model, init_location="standard", init_scale="standard"
-=======
+    def test_accuracy_rand_theta(self) -> bool:
+        """
+        This tests randTheta simulated data with 2 conditions and 4 batches sparse and dense.
+        """
+        dense_model = get_generated_model(
             noise_model="norm", num_conditions=2, num_batches=4, sparse=False, mode="randTheta"
         )
         sparse_model = get_generated_model(
             noise_model="norm", num_conditions=2, num_batches=4, sparse=True, mode="randTheta"
->>>>>>> 8022560d
         )
         dense_estimator = get_estimator(noise_model="norm", model=dense_model)
         assert self._test_accuracy(dense_estimator)
 
-<<<<<<< HEAD
-        sparse_estimator = get_estimator(
-            noise_model="poisson", model=sparse_model, init_location="standard", init_scale="standard"
-        )
-=======
         sparse_estimator = get_estimator(noise_model="norm", model=sparse_model)
->>>>>>> 8022560d
-        assert self._test_accuracy(sparse_estimator)
-
-    def test_accuracy_const_theta(self) -> bool:
-        """
-        This tests constTheta simulated data with 2 conditions and 0 batches sparse and dense.
-        """
-        dense_model = get_generated_model(
-<<<<<<< HEAD
-            noise_model="poisson", num_conditions=2, num_batches=0, sparse=False, mode="constTheta"
-        )
-        sparse_model = get_generated_model(
-            noise_model="poisson", num_conditions=2, num_batches=0, sparse=True, mode="constTheta"
-        )
-
-        dense_estimator = get_estimator(
-            noise_model="poisson", model=dense_model, init_location="standard", init_scale="standard"
-        )
-        assert self._test_accuracy(dense_estimator)
-
-        sparse_estimator = get_estimator(
-            noise_model="poisson", model=sparse_model, init_location="standard", init_scale="standard"
-        )
-        return self._test_accuracy(sparse_estimator)
-
-
-class TestAccuracyNorm(TestAccuracy):
-    def test_accuracy_rand_theta(self) -> bool:
-        """
-        This tests randTheta simulated data with 2 conditions and 4 batches sparse and dense.
-        """
-        dense_model = get_generated_model(
-            noise_model="norm", num_conditions=2, num_batches=4, sparse=False, mode="randTheta"
-        )
-        sparse_model = get_generated_model(
-            noise_model="norm", num_conditions=2, num_batches=4, sparse=True, mode="randTheta"
-        )
-        dense_estimator = get_estimator(noise_model="norm", model=dense_model)
-        assert self._test_accuracy(dense_estimator)
-
-        sparse_estimator = get_estimator(noise_model="norm", model=sparse_model)
         assert self._test_accuracy(sparse_estimator)
         return True
 
@@ -238,13 +221,6 @@
         sparse_model = get_generated_model(
             noise_model="norm", num_conditions=2, num_batches=0, sparse=True, mode="constTheta"
         )
-=======
-            noise_model="norm", num_conditions=2, num_batches=0, sparse=False, mode="constTheta"
-        )
-        sparse_model = get_generated_model(
-            noise_model="norm", num_conditions=2, num_batches=0, sparse=True, mode="constTheta"
-        )
->>>>>>> 8022560d
 
         dense_estimator = get_estimator(noise_model="norm", model=dense_model)
         assert self._test_accuracy(dense_estimator)
